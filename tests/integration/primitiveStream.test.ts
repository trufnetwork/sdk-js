--- conflicted
+++ resolved
@@ -106,17 +106,10 @@
           expect(customRecordsWithArgs[0].dateValue).toBe("2020-01-01");
         } finally {
           // Cleanup: destroy the stream after test
-<<<<<<< HEAD
           await defaultClient.destroyStream({
             streamId,
             dataProvider: defaultClient.address(),
           }, true);
-=======
-          // TODO: complete the test.
-          return;
-
-          await defaultClient.destroyStream(streamId, true);
->>>>>>> c8ccdddb
         }
       }, 60000,
     );
