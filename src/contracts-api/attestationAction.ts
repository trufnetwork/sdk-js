--- conflicted
+++ resolved
@@ -92,36 +92,6 @@
     const argsBytes = encodeActionArgs(input.args);
 
     // Prepare named parameters for request_attestation action
-<<<<<<< HEAD
-    // Note: maxFee must be passed as string for NUMERIC(78,0) type
-    // Convert to string to ensure proper encoding
-    const maxFeeValue = typeof input.maxFee === 'bigint'
-      ? input.maxFee.toString()
-      : typeof input.maxFee === 'string'
-        ? input.maxFee
-        : input.maxFee.toString();
-
-    // Use executeWithActionBody to pass type information for NUMERIC(78, 0)
-    const actionBody: Types.ActionBody = {
-      namespace: "main",
-      name: "request_attestation",
-      inputs: [{
-        $data_provider: input.dataProvider,
-        $stream_id: input.streamId,
-        $action_name: input.actionName,
-        $args_bytes: argsBytes,
-        $encrypt_sig: input.encryptSig,
-        $max_fee: maxFeeValue,
-      }],
-      types: {
-        $max_fee: Utils.DataType.Numeric(78, 0),
-      },
-      description: `TN SDK - Requesting attestation`,
-    };
-
-    // Execute request_attestation action with type information
-    const result = await this.executeWithActionBody(actionBody);
-=======
     // Note: maxFee must be a string with NUMERIC type to encode as NUMERIC(788,0) for wei amounts
     const params: Types.NamedParams[] = [{
       $data_provider: input.dataProvider,
@@ -139,7 +109,6 @@
 
     // Execute request_attestation action
     const result = await this.executeWithNamedParams('request_attestation', params, types);
->>>>>>> 80f2be6d
 
     // Check for errors
     if (!result.data?.tx_hash) {
